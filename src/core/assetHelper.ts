--- conflicted
+++ resolved
@@ -16,21 +16,6 @@
     return queryRes.at(0)?.rows.at(0)?.at(0);
 }
 
-<<<<<<< HEAD
-async function loadBundle(name: string): Promise<UnityPyEnv> {
-    let hash = await getAssetHash(name);
-    if (hash) {
-        return loadBundleByHash(hash);
-    }
-    else {
-        throw new Error(vscode.l10n.t('Failed to resolve asset bundle with name: {0}',
-            {0: name}
-        ));
-    }
-}
-
-=======
->>>>>>> 86820960
 function getAssetPath(hash: string) {
     let gameDataDir = config().get<string>("gameDataDir");
     if (!gameDataDir) {
@@ -45,47 +30,6 @@
     };
 }
 
-<<<<<<< HEAD
-async function loadBundleByHash(hash: string): Promise<UnityPyEnv> {
-    let { assetDir, assetPath } = getAssetPath(hash);
-    let exists: boolean;
-    try {
-        await fs.stat(assetPath);
-        exists = true;
-    }
-    catch {
-        exists = false;
-    }
-
-    if (!exists) {
-        let autoDownloadBundles = config().get<boolean>("autoDownloadBundles");
-        if (!autoDownloadBundles) {
-            throw new Error(vscode.l10n.t('Asset bundle not found: {0}',
-                {0: hash}
-            ));
-        }
-
-        let platform = await getMetaPlatform();
-        if (!platform) {
-            throw new Error(vscode.l10n.t(
-                'Failed to detect platform of meta database'));
-        }
-
-        let downloadUrl = getBundleDownloadUrl(platform, hash);
-        await fs.mkdir(assetDir, { recursive: true });
-        await downloader.downloadToFile(
-            downloadUrl,
-            vscode.l10n.t('Downloading asset bundle: {0}', {0: hash}),
-            assetPath,
-            true
-        );
-    }
-
-    return UnityPy.load(assetPath);
-}
-
-=======
->>>>>>> 86820960
 const META_PLATFORM_QUERY = `SELECT n FROM c WHERE n = '//Android' OR n = '//Windows'`;
 async function getMetaPlatform(): Promise<string | undefined> {
     let sqlite = SQLite.instance;
@@ -125,13 +69,10 @@
 
     const autoDownloadBundles = config().get<boolean>("autoDownloadBundles");
     if (!autoDownloadBundles) {
-<<<<<<< HEAD
         throw new Error(vscode.l10n.t(
-            'Asset not found: {0}',
+            'Asset not found and auto-download is disabled: {0}',
             {0: hash}
         ));
-=======
-        throw new Error(`Asset not found and auto-download is disabled: ${hash}`);
     }
 
     let downloadUrl: string;
@@ -147,20 +88,15 @@
         }
         downloadUrl = getBundleDownloadUrl(platform, hash);
         assetType = "asset bundle";
->>>>>>> 86820960
     }
 
     await fs.mkdir(assetDir, { recursive: true });
-<<<<<<< HEAD
     await downloader.downloadToFile(
         downloadUrl,
-        vscode.l10n.t('Downloading generic asset: {0}', {0: hash}),
+        vscode.l10n.t('Downloading {0}: {1}', {0: assetType, 1: hash}),
         assetPath,
         true
     );
-=======
-    await downloader.downloadToFile(downloadUrl, `Downloading ${assetType}: ${hash}`, assetPath, true);
->>>>>>> 86820960
 
     return assetPath;
 }
