import * as vscode from 'vscode';
import { getEditorHtml, makeEditForArray } from './utils';
import { ControllerMessage, EditorMessage, IEntryTreeNode, ITreeNode, TreeNodeId } from './sharedTypes';
import { JsonDocument } from '../core';
import assetHelper from '../core/assetHelper';
import fontHelper from './fontHelper';
import { EditorBase } from './editorBase';
import path from 'path';
import { HCA_KEY, ZOKUZOKU_DIR } from '../defines';
import { ACB } from "cricodecs";
import fs from 'fs/promises';
import { pathExists } from '../core/utils';
import { extractRaceStoryData } from '../pythonBridge';
import config from '../config';
import SQLite from '../sqlite';
import { resolve as resolvePath } from 'path';

export class RaceStoryEditorProvider extends EditorBase implements vscode.CustomTextEditorProvider {
    static readonly viewType = 'zokuzoku.raceStoryEditor';

    public static register(context: vscode.ExtensionContext): vscode.Disposable {
        const provider = new RaceStoryEditorProvider(context);
        return vscode.window.registerCustomEditorProvider(RaceStoryEditorProvider.viewType, provider);
    }

    resolveCustomTextEditor(document: vscode.TextDocument, webviewPanel: vscode.WebviewPanel, _token: vscode.CancellationToken) {
        // Json document setup
        let json = new JsonDocument<string[] | null>(document.uri, null, () => {
            const subscribedKey = this.subscribedPath[0];
            const content = getDictValue(subscribedKey);
            postMessage({
                type: "setTextSlotContent",
                entryPath: this.subscribedPath,
                index: 0,
                content
            });
            postMessage({
                type: "setExists",
                path: this.subscribedPath,
                exists: content !== null
            });
        });
        this.disposables.push(json);

        let initReadPromise = json.readTextDocument().catch(_ => {});
        json.watchTextDocument(document);
        function getDictProperty(id: TreeNodeId): jsonToAst.ValueNode | undefined {
            id = Number(id);
            if (json.ast.type !== "Array" || isNaN(id)) { return; }
            return json.ast.children[id];
        }
        function getDictValue(id: TreeNodeId): string | null {
            const valueNode = getDictProperty(id);
            return (!valueNode || valueNode.type !== "Literal" || typeof valueNode.value !== "string") ?
                null :
                valueNode.value;
        }
        
        // Init webview
        let assetInfo = RaceStoryEditorProvider.parseFilename(document.uri);
        this.setupWebview(webviewPanel, [
            vscode.Uri.file(assetInfo.voiceCacheDir)
        ]);

        // Messaging setup
        function postMessage(message: ControllerMessage) {
            webviewPanel.webview.postMessage(message);
        }

        let prevEditPromise = Promise.resolve();
        let nodesPromise = RaceStoryEditorProvider.generateNodes(assetInfo);
        let loadVoicePromise: Promise<{[key: string]: string}> | undefined;
        webviewPanel.webview.onDidReceiveMessage(async (message: EditorMessage) => {
            switch (message.type) {
                case "init":
                    postMessage({ type: "setExplorerTitle", title: vscode.l10n.t("Race Story") });
                    // Just making sure to prevent data races
                    initReadPromise.finally(() => {
                        nodesPromise.then(nodes => {
                            postMessage({ type: "setNodes", nodes });
                            postMessage({ type: "enableVoicePlayer" });
                        })
                        .catch(e => vscode.window.showErrorMessage("" + e));
                    });
                    fontHelper.onInit(webviewPanel.webview);
                    break;
                
                case "getTextSlotContent": {
                    let key = message.entryPath[0];
                    postMessage({
                        type: "setTextSlotContent",
                        entryPath: message.entryPath,
                        index: message.index,
                        content: getDictValue(key)
                    });
                    break;
                }
                
                case "getExists": {
                    let key = message.path[0];
                    postMessage({
                        type: "setExists",
                        path: message.path,
                        exists: getDictValue(key) !== null
                    });
                    break;
                }

                case "setTextSlotContent": {
                    let key = Number(message.entryPath[0]);
                    if (isNaN(key)) { break; }

                    // Wait for previous edit to finish before applying another
                    prevEditPromise = prevEditPromise.then(async () => {
                        try {
                            if (json.ast.type !== "Array") {
                                throw new Error(vscode.l10n.t("Root node is not an array"));
                            }
                            const applied = await json.applyEdit(
                                makeEditForArray(json.ast, "", key, message.content)
                            );
                            if (!applied) {
                                vscode.window.showErrorMessage(vscode.l10n.t("Failed to apply edit"));
                            }
                        }
                        catch (e) {
                            vscode.window.showErrorMessage("" + e);
                        }
                    });
                    break;
                }

                case "loadVoice":
                    if (!loadVoicePromise || !(await pathExists(assetInfo.voiceCacheDir))) {
                        loadVoicePromise = new Promise(async (resolve, reject) => {
                            const hash = await assetHelper.getAssetHash(assetInfo.voiceAssetName);
                            if (!hash) {
                                return reject(new Error(vscode.l10n.t("Voice data is not available for this story")));
                            }
                            const acbPath = await await assetHelper.ensureAssetDownloaded(hash, true);
                            vscode.window.withProgress({
                                location: vscode.ProgressLocation.Notification,
                                title: vscode.l10n.t("Decoding audio")
                            }, async progress => {
                                try {
                                    const acb = await ACB.fromFile(acbPath);
                                    const paths = await acb.decodeToWavFiles(HCA_KEY, assetInfo.voiceCacheDir, (current, total) => {
                                        progress.report({
                                            message: `${current}/${total}`,
                                            increment: current ? (1 / total) * 100 : 0
                                        });
                                    });
                                    const uris = Object.fromEntries(paths.map((v, i) => [
                                        i.toString(),
                                        webviewPanel.webview.asWebviewUri(vscode.Uri.file(v)).toString()
                                    ]));
                                    resolve(uris);
                                }
                                catch (e) {
                                    reject(e);
                                }
                            });
                        });
                    }
                    loadVoicePromise
                    .then(uris => postMessage({ type: "loadVoice", uris }))
                    .catch(e => vscode.window.showErrorMessage("" + e));
                    break;
            }
        });

        // Always try to clean up voice cache, regardless if voice was loaded in *this session*
        this.disposables.push(new vscode.Disposable(() => {
            return fs.rm(assetInfo.voiceCacheDir, { recursive: true, force: true });
        }));
    }

    static parseFilename(uri: vscode.Uri): RaceStoryAssetInfo {
        const pathSplit = uri.path.split("/");
        const filename = pathSplit.at(-1);
        const matches = filename?.match(/^(storyrace_\d{9})\.json$/);
        const assetName = matches?.[1];
        if (!assetName) {
            throw new Error(vscode.l10n.t("Failed to parse asset name from filename"));
        }

        return {
            assetBundleName: `race/storyrace/text/${assetName}`,
            assetName,
            voiceAssetName: `sound/s/snd_voi_${assetName}.acb`,
            voiceCacheDir: path.join(ZOKUZOKU_DIR, "cache", `snd_voi_${assetName}`)
        }
    }

    static async generateNodes(info: RaceStoryAssetInfo): Promise<ITreeNode[]> {
        const { assetBundleName, assetName } = info;

<<<<<<< HEAD
        // Read the asset
        const env = await assetHelper.loadBundle(assetBundleName);
        const objects = env.objects;
        if (!objects.length) {
            throw new Error(vscode.l10n.t("Failed to load asset bundle"));
        }
        let assetBundle: Proxify<AssetBundle> | undefined;
        for (const obj of objects) {
            if (obj.type.toJS() === ClassIDType.AssetBundle) {
                assetBundle = obj.read<AssetBundle>(false);
                break;
            }
        }
        if (!assetBundle) {
            throw new Error(vscode.l10n.t("Failed to find asset bundle object"));
        }
        let assetInfo = assetBundle.m_Container.item(
            `assets/_gallopresources/bundle/resources/race/storyrace/text/${assetName}.asset`
        );
        if (!assetInfo) {
            throw new Error(vscode.l10n.t("Failed to find text asset"));
=======
        const hash = await assetHelper.getAssetHash(assetBundleName);
        if (!hash) {
            throw new Error(`Could not find hash for asset bundle: ${assetBundleName}`);
        }
        const assetPath = await assetHelper.ensureAssetDownloaded(hash, false);

        const useDecryption = config().get<boolean>("decryption.enabled");
        const metaPath = SQLite.instance.getMetaPath();
        const metaKey = config().get<string>("decryption.metaKey");

        if (useDecryption && !metaPath) {
            throw new Error("Decryption is enabled, but the meta path is not set.");
>>>>>>> 86820960
        }

        const absoluteAssetPath = resolvePath(assetPath);
        const absoluteMetaPath = metaPath ? resolvePath(metaPath) : '';

        const raceData = await extractRaceStoryData({
            assetPath: absoluteAssetPath,
            assetName: assetName,
            useDecryption: useDecryption,
            metaPath: absoluteMetaPath,
            bundleHash: hash,
            metaKey: metaKey
        });

        const nodes: IEntryTreeNode[] = [];
        for (const [i, text] of raceData.texts.entries()) {
            const id = i;
            const prevNode = nodes[nodes.length - 1];
            if (prevNode) {
                prevNode.next = id;
            }
            nodes.push({
                type: "entry", id, name: text,
                content: [{ content: text, multiline: true }],
                prev: prevNode?.id
            });
        }

        return nodes;
    }

    protected override getHtmlForWebview(webview: vscode.Webview): string {
        return getEditorHtml(this.context.extensionUri, webview, "commonEditor", "Race Story Editor");
    }
}

interface RaceStoryAssetInfo {
    assetBundleName: string;
    assetName: string;
    voiceAssetName: string;
    voiceCacheDir: string;
}<|MERGE_RESOLUTION|>--- conflicted
+++ resolved
@@ -195,32 +195,9 @@
     static async generateNodes(info: RaceStoryAssetInfo): Promise<ITreeNode[]> {
         const { assetBundleName, assetName } = info;
 
-<<<<<<< HEAD
-        // Read the asset
-        const env = await assetHelper.loadBundle(assetBundleName);
-        const objects = env.objects;
-        if (!objects.length) {
-            throw new Error(vscode.l10n.t("Failed to load asset bundle"));
-        }
-        let assetBundle: Proxify<AssetBundle> | undefined;
-        for (const obj of objects) {
-            if (obj.type.toJS() === ClassIDType.AssetBundle) {
-                assetBundle = obj.read<AssetBundle>(false);
-                break;
-            }
-        }
-        if (!assetBundle) {
-            throw new Error(vscode.l10n.t("Failed to find asset bundle object"));
-        }
-        let assetInfo = assetBundle.m_Container.item(
-            `assets/_gallopresources/bundle/resources/race/storyrace/text/${assetName}.asset`
-        );
-        if (!assetInfo) {
-            throw new Error(vscode.l10n.t("Failed to find text asset"));
-=======
         const hash = await assetHelper.getAssetHash(assetBundleName);
         if (!hash) {
-            throw new Error(`Could not find hash for asset bundle: ${assetBundleName}`);
+            throw new Error(vscode.l10n.t(`Could not find hash for asset bundle: {0}`, {0: assetBundleName}));
         }
         const assetPath = await assetHelper.ensureAssetDownloaded(hash, false);
 
@@ -229,8 +206,7 @@
         const metaKey = config().get<string>("decryption.metaKey");
 
         if (useDecryption && !metaPath) {
-            throw new Error("Decryption is enabled, but the meta path is not set.");
->>>>>>> 86820960
+            throw new Error(vscode.l10n.t("Decryption is enabled, but the meta path is not set."));
         }
 
         const absoluteAssetPath = resolvePath(assetPath);
