import * as vscode from 'vscode';
import { getEditorHtml, makeEditForArray, makeEditForStringProperty } from './utils';
import { StoryEditorControllerMessage, EditorMessage, IEntryTreeNode, IStoryTextSlot, ITreeNode, StoryTextSlotType, TreeNodeId } from './sharedTypes';
import { JsonArrayEdit, JsonDocument, JsonEdit, JsonObjectEdit, LocalizedDataManager } from '../core';
import assetHelper from '../core/assetHelper';
import fontHelper from './fontHelper';
import { EditorBase } from './editorBase';
import { HCA_KEY, ZOKUZOKU_DIR } from '../defines';
import path from 'path';
import { AFS2 } from 'cricodecs';
import fs from 'fs/promises';
import { pathExists } from '../core/utils';
import { extractStoryData } from '../pythonBridge';
import { resolve as resolvePath } from 'path';
import config from '../config';
import SQLite from '../sqlite';

const STORY_VIEW_CATEGORIES = new Set<string>(["02", "04", "09"]);

export class StoryEditorProvider extends EditorBase implements vscode.CustomTextEditorProvider {
    static readonly viewType = 'zokuzoku.storyEditor';

    public static register(context: vscode.ExtensionContext): vscode.Disposable {
        const provider = new StoryEditorProvider(context);
        return vscode.window.registerCustomEditorProvider(StoryEditorProvider.viewType, provider);
    }

    resolveCustomTextEditor(document: vscode.TextDocument, webviewPanel: vscode.WebviewPanel, _token: vscode.CancellationToken) {
        // Json document setup
        let json = new JsonDocument<StoryTimelineDataDict | null>(document.uri, null, async () => {
            const subscribedKey = this.subscribedPath[0];
            if (subscribedKey === "title") {
                const content = await getDictValue(subscribedKey);
                postMessage({
                    type: "setTextSlotContent",
                    entryPath: this.subscribedPath,
                    index: 0,
                    content
                });
                postMessage({
                    type: "setExists",
                    path: this.subscribedPath,
                    exists: content !== null
                });
            }
            else {
                const blockIndex = +subscribedKey;
                const ranges = (await dataPromise).contentRanges[+blockIndex];
                if (!ranges) { return; }

                const count = 2 + ranges.choiceDataList.length + ranges.colorTextInfoList.length;
                let exists = false;
                for (let i = 0; i < count; ++i) {
                    const content = await getDictValue(blockIndex, i);
                    postMessage({
                        type: "setTextSlotContent",
                        entryPath: this.subscribedPath,
                        index: i,
                        content
                    });
                    if (content !== null) {
                        exists = true;
                    }
                }
                postMessage({
                    type: "setExists",
                    path: this.subscribedPath,
                    exists
                });
            }
        });
        this.disposables.push(json);

        let initReadPromise = json.readTextDocument().catch(_ => {});
        json.watchTextDocument(document);
        async function getDictValueNode(id: TreeNodeId, index?: number): Promise<jsonToAst.ValueNode | undefined> {
            if (json.ast.type !== "Object") { return; }
            if (id === "title") {
                return json.astObjectsProps.get(json.ast)?.title?.value;
            }

            id = Number(id);
            if (isNaN(id)) { return; }

            let textBlockList = json.astObjectsProps.get(json.ast)?.text_block_list?.value;
            if (!textBlockList || textBlockList.type !== "Array") { return; }

            let textBlock = textBlockList.children.at(id);
            if (!textBlock || textBlock.type !== "Object") { return; }

            if (index === undefined) {
                return textBlock;
            }

            let textBlockProps = json.astObjectsProps.get(textBlock);
            if (!textBlockProps) { return; }

            const ranges = (await dataPromise).contentRanges[id];
            if (index === 0) {
                return textBlockProps.name?.value;
            }
            else if (index === 1) {
                return textBlockProps.text?.value;
            }
            else if (ranges.choiceDataList.contains(index)) {
                const choiceDataList = textBlockProps.choice_data_list?.value;
                if (!choiceDataList || choiceDataList.type !== "Array") { return; }
                return choiceDataList.children[ranges.choiceDataList.offset(index)];
            }
            else if (ranges.colorTextInfoList.contains(index)) {
                const colorTextInfoList = textBlockProps.color_text_info_list?.value;
                if (!colorTextInfoList || colorTextInfoList.type !== "Array") { return; }
                return colorTextInfoList.children[ranges.colorTextInfoList.offset(index)];
            }
        }
        async function getDictValue(id: "title"): Promise<string | null>;
        async function getDictValue(id: TreeNodeId, index: number): Promise<string | null>;
        async function getDictValue(id: TreeNodeId, index?: number): Promise<string | null> {
            const valueNode = await getDictValueNode(id, index);
            return (!valueNode || valueNode.type !== "Literal" || typeof valueNode.value !== "string") ?
                null :
                valueNode.value;
        }

        async function applyEdit(edit: JsonEdit<StoryTimelineDataDict>) {
            try {
                const applied = await json.applyEdit(edit);
                if (!applied) {
                    vscode.window.showErrorMessage(vscode.l10n.t("Failed to apply edit"));
                }
            }
            catch (e) {
                vscode.window.showErrorMessage("" + e);
            }
        }

        function applyTextBlockListEdit(edit: JsonArrayEdit<TextBlockDict>) {
            return applyEdit({
                type: "object",
                action: "update",
                property: {
                    key: "text_block_list",
                    value: edit
                }
            });
        }
        
        // Init webview
        let assetInfo = StoryEditorProvider.parseFilename(document.uri);
        this.setupWebview(webviewPanel, [
            vscode.Uri.file(assetInfo.voiceCacheDir)
        ]);

        // Messaging setup
        function postMessage(message: StoryEditorControllerMessage) {
            webviewPanel.webview.postMessage(message);
        }

        let dataPromise = StoryEditorProvider.generateData(assetInfo);
        let prevEditPromise: Promise<any> = Promise.resolve();
        let loadVoicePromise: Promise<{[key: string]: string}> | undefined;
        webviewPanel.webview.onDidReceiveMessage(async (message: EditorMessage) => {
            let data: InitData;
            try {
                data = await dataPromise;
            }
            catch (e) {
                return vscode.window.showErrorMessage("" + e);
            }
            switch (message.type) {
                case "init":
                    postMessage({ type: "setExplorerTitle", title: vscode.l10n.t("Story") });
                    initReadPromise.finally(async () => {
                        let noWrap = false;
                        if (json.ast.type === "Object") {
                            const noWrapValue = json.astObjectsProps.get(json.ast)?.no_wrap?.value;
                            noWrap = noWrapValue?.type === "Literal" && noWrapValue.value === true;
                        }
                        const ldManager = await LocalizedDataManager.instancePromise;
                        const config = ldManager.config;
                        postMessage({
                            type: "setConfig",
                            config: {
                                noWrap: !config?.use_text_wrapper || noWrap,
                                isStoryView: assetInfo.isStoryView,
                                lineSpacingMultiplier: config?.text_frame_line_spacing_multiplier,
                                fontSizeMultiplier: config?.text_frame_font_size_multiplier,
                                lineWidthMultiplier: config?.line_width_multiplier
                            }
                        });
                        postMessage({ type: "setNodes", nodes: data.nodes });
                        if (data.title) {
                            postMessage({ type: "setExplorerTitle", title: vscode.l10n.t("Story: {0}", {0: data.title}) });
                        }
                    });
                    fontHelper.onInit(webviewPanel.webview);
                    break;
                
                case "getTextSlotContent": {
                    let key = message.entryPath[0];
                    postMessage({
                        type: "setTextSlotContent",
                        entryPath: message.entryPath,
                        index: message.index,
                        content: await getDictValue(key, message.index)
                    });
                    break;
                }
                
                case "getExists": {
                    let key = message.path[0];
                    postMessage({
                        type: "setExists",
                        path: message.path,
                        // eslint-disable-next-line eqeqeq
                        exists: (await getDictValueNode(key)) != null
                    });
                    break;
                }

                case "setTextSlotContent": {
                    prevEditPromise = prevEditPromise.then(async () => {
                        let key = message.entryPath[0];
                        if (key === "title") {
                            await applyEdit(makeEditForStringProperty("title", message.content));
                            return;
                        }

                        let blockIndex = +key;
                        let ranges = data.contentRanges[blockIndex];
                        if (!ranges) { return; }

                        if (json.ast.type !== "Object") { return; }
                        let textBlockList = json.astObjectsProps.get(json.ast)?.text_block_list?.value;
                        if (!textBlockList || textBlockList.type !== "Array") {
                            await applyTextBlockListEdit({
                                type: "array",
                                action: "set",
                                values: new Array(blockIndex + 1).fill({})
                            });
                        }
                        else if (textBlockList.children.length <= blockIndex) {
                            await applyTextBlockListEdit(makeEditForArray(textBlockList, {}, blockIndex, {}));
                        }
                        textBlockList = json.astObjectsProps.get(json.ast)!.text_block_list.value as jsonToAst.ArrayNode;

                        let textBlockEdit: JsonObjectEdit<TextBlockDict> | undefined;
                        let index = message.index;
                        if (index === 0 || index === 1) {
                            textBlockEdit = makeEditForStringProperty(index === 0 ? "name" : "text", message.content);
                        }
                        else {
                            let isChoiceData = ranges.choiceDataList.contains(index);
                            if (isChoiceData || ranges.colorTextInfoList.contains(index)) {
                                const textBlock = textBlockList.children[blockIndex];
                                if (!textBlock || textBlock.type !== "Object") {
                                    return vscode.window.showErrorMessage(vscode.l10n.t("Invalid text block dict at index {0}", {0: blockIndex}));
                                }

                                const arrayName = isChoiceData ? "choice_data_list" : "color_text_info_list";
                                const listRange = isChoiceData ? ranges.choiceDataList : ranges.colorTextInfoList;

                                const array = json.astObjectsProps.get(textBlock)?.[arrayName]?.value;
                                const listIndex = listRange.offset(index);
                                let listEdit: JsonEdit<string[]>;
                                if (!array || array.type !== "Array") {
                                    if (message.content !== null) {
                                        let values = new Array<string>(listIndex + 1).fill("");
                                        values[listIndex] = message.content;
                                        listEdit = {
                                            type: "array",
                                            action: "set",
                                            values
                                        };
                                    }
                                    else {
                                        return vscode.window.showErrorMessage(vscode.l10n.t("Attempted to clear nonexistent list entry"));
                                    }
                                }
                                else {
                                    listEdit = makeEditForArray(array, "", listIndex, message.content);
                                }
                                textBlockEdit = {
                                    type: "object",
                                    action: "update",
                                    property: {
                                        key: arrayName,
                                        value: listEdit
                                    }
                                };
                            }
                            else {
                                return vscode.window.showErrorMessage(vscode.l10n.t("Invalid text slot"));
                            }
                        }

                        if (textBlockEdit) {
                            await applyTextBlockListEdit({
                                type: "array",
                                action: "update",
                                index: blockIndex,
                                value: textBlockEdit
                            });
                        }
                    });
                    break;
                }

                case "loadVoice":
                    if (!loadVoicePromise || !(await pathExists(assetInfo.voiceCacheDir))) {
                        loadVoicePromise = new Promise(async (resolve, reject) => {
                            const hash = await assetHelper.getAssetHash(assetInfo.voiceAssetName);
                            if (!hash) {
                                return reject(new Error(vscode.l10n.t("Voice data is not available for this story")));
                            }
                            const awbPath = await assetHelper.ensureAssetDownloaded(hash, true);
                            vscode.window.withProgress({
                                location: vscode.ProgressLocation.Notification,
                                title: vscode.l10n.t("Decoding audio")
                            }, async progress => {
                                try {
                                    const awb = await AFS2.fromFile(awbPath);
                                    const paths = await awb.decodeToWavFiles(HCA_KEY, assetInfo.voiceCacheDir, (current, total) => {
                                        progress.report({
                                            message: `${current}/${total}`,
                                            increment: current ? (1 / total) * 100 : 0
                                        });
                                    });
                                    const uris = Object.fromEntries(data.voiceCues.map(([id, cueId]) => [
                                        id, webviewPanel.webview.asWebviewUri(vscode.Uri.file(paths[cueId])).toString()
                                    ]));
                                    resolve(uris);
                                }
                                catch (e) {
                                    reject(e);
                                }
                            });
                        });
                    }
                    loadVoicePromise
                    .then(uris => postMessage({ type: "loadVoice", uris }))
                    .catch(e => vscode.window.showErrorMessage("" + e));
                    break;
            }
        });

        this.disposables.push(new vscode.Disposable(() => {
            return fs.rm(assetInfo.voiceCacheDir, { recursive: true, force: true });
        }));
    }

    static parseFilename(uri: vscode.Uri): StoryAssetInfo {
        const pathSplit = uri.path.split("/");
        const filename = pathSplit.at(-1);
        if (!filename) {
            throw new Error(vscode.l10n.t("Failed to parse filename"));
        }

        let assetBundleName: string;
        let assetName: string;
        let isStoryView: boolean;
        let voiceAssetName: string;
        let voiceCacheDir: string;
        //                               1              2 3      4
        const matches = filename.match(/^(storytimeline_((\d{2})(\d{4})\d{3}))\.json$/) ||
            filename.match(/^(hometimeline_((\d{5})_(\d{2})_\d{7}))\.json$/);
        if (matches) {
            let timelineType = filename.startsWith("story") ? "story" : "home";
            isStoryView = timelineType === "story" ? STORY_VIEW_CATEGORIES.has(matches[3]) : false;
            assetBundleName = `${timelineType}/data/${matches[3]}/${matches[4]}/${matches[1]}`;
            assetName = `assets/_gallopresources/bundle/resources/${assetBundleName}.asset`;
            voiceAssetName = `sound/c/snd_voi_story_${matches[2]}.awb`;
            voiceCacheDir = path.join(ZOKUZOKU_DIR, "cache", `snd_voi_story_${matches[2]}`);
        }
        else {
            throw new Error(vscode.l10n.t("Failed to parse filename"));
        }

        return {
            assetBundleName,
            assetName,
            isStoryView,
            voiceAssetName,
            voiceCacheDir
        }
    }

    static async generateData(info: StoryAssetInfo): Promise<InitData> {
        const { assetBundleName, assetName } = info;

<<<<<<< HEAD
        const env = await assetHelper.loadBundle(assetBundleName);
        const objects = env.objects;
        if (!objects.length) {
            throw new Error(vscode.l10n.t("Failed to load asset bundle"));
        }
        let assetBundle: Proxify<AssetBundle> | undefined;
        for (const obj of objects) {
            if (obj.type.toJS() === ClassIDType.AssetBundle) {
                assetBundle = obj.read<AssetBundle>(false);
                break;
            }
        }
        if (!assetBundle) {
            throw new Error(vscode.l10n.t("Failed to find asset bundle object"));
        }
        let assetInfo = assetBundle.m_Container.item(assetName);
        if (!assetInfo) {
            throw new Error(vscode.l10n.t("Failed to find timeline data asset"));
=======
        const hash = await assetHelper.getAssetHash(assetBundleName);
        if (!hash) {
            throw new Error(`Could not find hash for asset bundle: ${assetBundleName}`);
        }
        const assetPath = await assetHelper.ensureAssetDownloaded(hash, false);

        const useDecryption = config().get<boolean>("decryption.enabled");
        const metaPath = SQLite.instance.getMetaPath();
        const metaKey = config().get<string>("decryption.metaKey");

        if (useDecryption && !metaPath) {
            throw new Error("Decryption is enabled, but the meta path is not set.");
>>>>>>> 86820960
        }

        const absoluteAssetPath = resolvePath(assetPath);
        const absoluteMetaPath = metaPath ? resolvePath(metaPath) : '';

        const timelineData = await extractStoryData({
            assetPath: absoluteAssetPath,
            assetName: assetName,
            useDecryption: useDecryption,
            metaPath: absoluteMetaPath,
            bundleHash: hash,
            metaKey: metaKey
        });

        const nodes: ITreeNode<IStoryTextSlot>[] = [];
        let resTitle: string | undefined;
        if (timelineData.title && timelineData.title !== "0") {
            nodes.push({
                type: "entry",
                id: "title",
                name: vscode.l10n.t("Title"),
                icon: "whole-word",
                content: [{ content: timelineData.title }],
                next: 0
            });
            resTitle = timelineData.title;
        }

        const contentRanges: BlockContentRanges[] = [];
        let prevMaleNode: IEntryTreeNode | undefined;
        let prevFemaleNode: IEntryTreeNode | undefined;
        const voiceCues: [string, number][] = [];
        let globalCueOffset = 0;

        for (const [i, block] of timelineData.blockList.entries()) {
            let content: IStoryTextSlot[] = [
                {
<<<<<<< HEAD
                    content: textClip.Name.toJS(),
                    userData: {
                        type: StoryTextSlotType.Name
                    },
                    tooltip: vscode.l10n.t("Name")
=======
                    content: block.name,
                    userData: { type: StoryTextSlotType.Name },
                    tooltip: "Name"
>>>>>>> 86820960
                },
                {
                    content: block.text,
                    multiline: true,
<<<<<<< HEAD
                    userData: {
                        type: StoryTextSlotType.Content
                    },
                    tooltip: vscode.l10n.t("Content")
=======
                    userData: { type: StoryTextSlotType.Content },
                    tooltip: "Content"
>>>>>>> 86820960
                }
            ];

            let start = 2;
            let end = start;
            for (const choiceData of block.choices) {
                let tooltip: string | undefined;
                let gender: "male" | "female" | undefined;
                switch (choiceData.differenceFlag) {
                    case DifferenceFlag.GenderMale:
                        tooltip = vscode.l10n.t("Male trainer choice");
                        gender = "male";
                        break;
                    case DifferenceFlag.GenderFemale:
                        tooltip = vscode.l10n.t("Female trainer choice");
                        gender = "female";
                        break;
                    default:
                        tooltip = vscode.l10n.t("Choice");
                        break;
                }
                content.push({
                    content: choiceData.text,
                    userData: { type: StoryTextSlotType.Choice, gender },
                    link: choiceData.nextBlock - 1,
                    tooltip
                });
                ++end;
            }
            const choiceRange = new ContentRange(start, end);

            start = end;
            for (const colorTextInfo of block.colorTexts) {
                content.push({
<<<<<<< HEAD
                    content: colorTextInfo.Text.toJS(),
                    userData: {
                        type: StoryTextSlotType.ColorText
                    },
                    tooltip: vscode.l10n.t("Color text")
=======
                    content: colorTextInfo.text,
                    userData: { type: StoryTextSlotType.ColorText },
                    tooltip: "Color text"
>>>>>>> 86820960
                });
                ++end;
            }
            const colorRange = new ContentRange(start, end);

            const id = i;
            let name = id.toString();
            const differenceFlag = block.differenceFlag;

            function updatePrevMaleNode() {
                if (prevMaleNode && id >= +prevMaleNode.next!) {
                    prevMaleNode.next = id;
                    prevMaleNode = undefined;
                }
            }

            function updatePrevFemaleNode() {
                if (prevFemaleNode && id >= +prevFemaleNode.next!) {
                    prevFemaleNode.next = id;
                    for (const slot of prevFemaleNode.content) {
                        if (slot.link) slot.link = id;
                    }
                    prevFemaleNode = undefined;
                }
            }

            let cueOffset = 0;
            switch (differenceFlag) {
                case DifferenceFlag.GenderMale:
                    name += ` (${vscode.l10n.t("male trainer")})`;
                    updatePrevMaleNode();
                    cueOffset = 1;
                    break;
                case DifferenceFlag.GenderFemale:
                    name += ` (${vscode.l10n.t("female trainer")})`;
                    updatePrevFemaleNode();
                    break;
                default:
                    updatePrevMaleNode();
                    updatePrevFemaleNode();
                    break;
            }

            const node: ITreeNode<IStoryTextSlot> = {
                type: "entry",
                id,
                name,
                content,
                prev: nodes[nodes.length - 1]?.id,
                next: block.nextBlock - 1
            };
            nodes.push(node);
            contentRanges.push({
                choiceDataList: choiceRange,
                colorTextInfoList: colorRange
            });

            const cueId = block.cueId;
            if (cueId !== -1) {
                voiceCues.push([id.toString(), cueId + cueOffset + globalCueOffset]);
            }

            switch (differenceFlag) {
                case DifferenceFlag.GenderMale:
                    prevMaleNode = node;
                    break;
                case DifferenceFlag.GenderFemale:
                    prevFemaleNode = node;
                    if (cueId !== -1) {
                        globalCueOffset += 1;
                    }
                    break;
            }
        }

        return {
            title: resTitle,
            nodes,
            contentRanges,
            voiceCues
        };
    }

    protected override getHtmlForWebview(webview: vscode.Webview): string {
        return getEditorHtml(this.context.extensionUri, webview, "storyEditor", "Story Editor");
    }
}

interface StoryTimelineDataDict {
    title?: string,
    no_wrap?: boolean,
    text_block_list?: TextBlockDict[]
}

interface TextBlockDict {
    name?: string,
    text?: string,
    choice_data_list?: string[],
    color_text_info_list?: string[]
}

interface StoryAssetInfo {
    assetBundleName: string;
    assetName: string;
    isStoryView: boolean;
    voiceAssetName: string;
    voiceCacheDir: string;
}

interface InitData {
    title?: string;
    nodes: ITreeNode[];
    contentRanges: BlockContentRanges[];
    voiceCues: [string, number][];
}

interface BlockContentRanges {
    choiceDataList: ContentRange;
    colorTextInfoList: ContentRange;
}

class ContentRange {
    start: number;
    end: number;

    constructor(start: number, end: number) {
        this.start = start;
        this.end = end;
    }

    contains(i: number) {
        return i >= this.start && i < this.end;
    }

    offset(i: number) {
        return i - this.start;
    }

    at(i: number) {
        return this.start + i;
    }

    get length(): number {
        return this.end - this.start;
    }
}

enum DifferenceFlag {
    None = 0,
    GenderMale = 2,
    GenderFemale = 4
}<|MERGE_RESOLUTION|>--- conflicted
+++ resolved
@@ -388,29 +388,9 @@
     static async generateData(info: StoryAssetInfo): Promise<InitData> {
         const { assetBundleName, assetName } = info;
 
-<<<<<<< HEAD
-        const env = await assetHelper.loadBundle(assetBundleName);
-        const objects = env.objects;
-        if (!objects.length) {
-            throw new Error(vscode.l10n.t("Failed to load asset bundle"));
-        }
-        let assetBundle: Proxify<AssetBundle> | undefined;
-        for (const obj of objects) {
-            if (obj.type.toJS() === ClassIDType.AssetBundle) {
-                assetBundle = obj.read<AssetBundle>(false);
-                break;
-            }
-        }
-        if (!assetBundle) {
-            throw new Error(vscode.l10n.t("Failed to find asset bundle object"));
-        }
-        let assetInfo = assetBundle.m_Container.item(assetName);
-        if (!assetInfo) {
-            throw new Error(vscode.l10n.t("Failed to find timeline data asset"));
-=======
         const hash = await assetHelper.getAssetHash(assetBundleName);
         if (!hash) {
-            throw new Error(`Could not find hash for asset bundle: ${assetBundleName}`);
+            throw new Error(`Could not find hash for asset bundle: {0}`, {0: assetBundleName});
         }
         const assetPath = await assetHelper.ensureAssetDownloaded(hash, false);
 
@@ -419,8 +399,7 @@
         const metaKey = config().get<string>("decryption.metaKey");
 
         if (useDecryption && !metaPath) {
-            throw new Error("Decryption is enabled, but the meta path is not set.");
->>>>>>> 86820960
+            throw new Error(vscode.l10n.t("Decryption is enabled, but the meta path is not set."));
         }
 
         const absoluteAssetPath = resolvePath(assetPath);
@@ -458,30 +437,15 @@
         for (const [i, block] of timelineData.blockList.entries()) {
             let content: IStoryTextSlot[] = [
                 {
-<<<<<<< HEAD
-                    content: textClip.Name.toJS(),
-                    userData: {
-                        type: StoryTextSlotType.Name
-                    },
-                    tooltip: vscode.l10n.t("Name")
-=======
                     content: block.name,
                     userData: { type: StoryTextSlotType.Name },
-                    tooltip: "Name"
->>>>>>> 86820960
+                    tooltip: vscode.l10n.t("Name")
                 },
                 {
                     content: block.text,
                     multiline: true,
-<<<<<<< HEAD
-                    userData: {
-                        type: StoryTextSlotType.Content
-                    },
+                    userData: { type: StoryTextSlotType.Content },
                     tooltip: vscode.l10n.t("Content")
-=======
-                    userData: { type: StoryTextSlotType.Content },
-                    tooltip: "Content"
->>>>>>> 86820960
                 }
             ];
 
@@ -516,17 +480,9 @@
             start = end;
             for (const colorTextInfo of block.colorTexts) {
                 content.push({
-<<<<<<< HEAD
-                    content: colorTextInfo.Text.toJS(),
-                    userData: {
-                        type: StoryTextSlotType.ColorText
-                    },
-                    tooltip: vscode.l10n.t("Color text")
-=======
                     content: colorTextInfo.text,
                     userData: { type: StoryTextSlotType.ColorText },
-                    tooltip: "Color text"
->>>>>>> 86820960
+                    tooltip: vscode.l10n.t("Color text")
                 });
                 ++end;
             }
